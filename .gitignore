__pycache__/
.env
<<<<<<< HEAD
docs/
*.pyc
=======
*.egg-info/
docs/
>>>>>>> 2914f06e
<|MERGE_RESOLUTION|>--- conflicted
+++ resolved
@@ -1,9 +1,5 @@
 __pycache__/
 .env
-<<<<<<< HEAD
-docs/
-*.pyc
-=======
 *.egg-info/
 docs/
->>>>>>> 2914f06e
+*.pyc