import traceback
from functools import partialmethod
from pathlib import Path
from typing import Optional, Union

import bioimageio.core
import bioimageio.spec
from bioimageio.spec.model.v0_5 import WeightsFormat
from bioimageio.spec.summary import ErrorEntry, InstalledPackage, ValidationDetail
from bioimageio.spec.utils import download
from loguru import logger
<<<<<<< HEAD
=======
from ruyaml import YAML

from bioimageio_collection_backoffice.db_structure.compatibility import (
    CompatibilityReport,
)
>>>>>>> efb7f067

from .common import yaml
from .db_structure.compatibility import CompatiblityReport
from .db_structure.log import LogEntry
from .gh_utils import render_summary
from .remote_collection import Record, RecordDraft

try:
    from tqdm import tqdm
except ImportError:
    pass
else:
    # silence tqdm
    tqdm.__init__ = partialmethod(tqdm.__init__, disable=True)  # type: ignore


def get_summary_detail_from_exception(name: str, exception: Exception):
    return ValidationDetail(
        name=name,
        status="failed",
        errors=[
            ErrorEntry(
                loc=(),
                msg=str(exception),
                type="exception",
                traceback=traceback.format_tb(exception.__traceback__),
            )
        ],
    )


def run_dynamic_tests(
    record: Union[Record, RecordDraft],
    weight_format: Optional[WeightsFormat],  # "weight format to test model with."
    create_env_outcome: str,
    conda_env_file: Path,
):
    summary = _run_dynamic_tests_impl(
        record.rdf_url, weight_format, create_env_outcome, conda_env_file
    )
    if summary is not None:
        summary_formatted = summary.format()
        record.add_log_entry(
            LogEntry(
                message=f"bioimageio.core {bioimageio.core.__version__} test {summary.status}",
                details=summary,
                details_formatted=summary_formatted,
            )
        )
<<<<<<< HEAD
        render_summary(summary_formatted)

        report = CompatiblityReport(
=======
        report = CompatibilityReport(
>>>>>>> efb7f067
            tool=f"bioimageio.core_{bioimageio.core.__version__}",
            status=summary.status,
            error=(
                None
                if summary.status == "passed"
                else f"'{summary.name}' failed, check details"
            ),
            details=summary,
        )
        record.set_compatibility_report(report)


def _run_dynamic_tests_impl(
    rdf_url: str,
    weight_format: Optional[WeightsFormat],
    create_env_outcome: str,
    conda_env_file: Path,
):
    if weight_format is None:
        # no dynamic tests for non-model resources yet...
        return

    def get_basic_summary():
        summary = bioimageio.spec.load_description(rdf_url).validation_summary
        summary.name = "bioimageio.core.test_description"
        add = summary.env.add if isinstance(summary.env, set) else summary.env.append
        add(
            InstalledPackage(
                name="bioimageio.core", version=bioimageio.core.__version__
            )
        )
        return summary

    if create_env_outcome == "success":
        try:
            from bioimageio.core import test_description
        except Exception as e:
            summary = get_basic_summary()
            summary.add_detail(
                get_summary_detail_from_exception(
                    "import test_description from test environment", e
                )
            )
        else:
            try:
                rdf = yaml.load(download(rdf_url).path)
                test_kwargs = (
                    rdf.get("config", {})
                    .get("bioimageio", {})
                    .get("test_kwargs", {})
                    .get(weight_format, {})
                )
            except Exception as e:
                summary = get_basic_summary()
                summary.add_detail(
                    get_summary_detail_from_exception("check for test kwargs", e)
                )
            else:
                logger.debug("extracted 'test_kwargs': {}", test_kwargs)
                try:
                    summary = test_description(
                        rdf_url, weight_format=weight_format, **test_kwargs
                    )
                except Exception as e:
                    summary = get_basic_summary()
                    summary.add_detail(
                        get_summary_detail_from_exception("call 'test_resource'", e)
                    )

    else:
        if conda_env_file.exists():
            error = f"Failed to install conda environment:\n```yaml\n{conda_env_file.read_text()}\n```"
        else:
            error = f"Conda environment yaml file not found: {conda_env_file}"

        summary = get_basic_summary()
        summary.add_detail(
            ValidationDetail(
                name="install test environment",
                status="failed",
                errors=[ErrorEntry(loc=(), msg=error, type="env")],
            )
        )

    return summary<|MERGE_RESOLUTION|>--- conflicted
+++ resolved
@@ -9,14 +9,6 @@
 from bioimageio.spec.summary import ErrorEntry, InstalledPackage, ValidationDetail
 from bioimageio.spec.utils import download
 from loguru import logger
-<<<<<<< HEAD
-=======
-from ruyaml import YAML
-
-from bioimageio_collection_backoffice.db_structure.compatibility import (
-    CompatibilityReport,
-)
->>>>>>> efb7f067
 
 from .common import yaml
 from .db_structure.compatibility import CompatiblityReport
@@ -66,13 +58,9 @@
                 details_formatted=summary_formatted,
             )
         )
-<<<<<<< HEAD
         render_summary(summary_formatted)
 
         report = CompatiblityReport(
-=======
-        report = CompatibilityReport(
->>>>>>> efb7f067
             tool=f"bioimageio.core_{bioimageio.core.__version__}",
             status=summary.status,
             error=(
